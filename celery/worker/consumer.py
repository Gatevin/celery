# -*- coding: utf-8 -*-
"""
celery.worker.consumer
~~~~~~~~~~~~~~~~~~~~~~

This module contains the components responsible for consuming messages
from the broker, processing the messages and keeping the broker connections
up and running.

"""
from __future__ import absolute_import

import kombu
import logging
import socket

from collections import defaultdict
from functools import partial
from heapq import heappush
from operator import itemgetter
from time import sleep

from billiard.common import restart_state
from billiard.exceptions import RestartFreqExceeded
from kombu.common import QoS, ignore_errors
from kombu.syn import _detect_environment
from kombu.utils.encoding import safe_repr

from celery import bootsteps
from celery.app import app_or_default
from celery.canvas import subtask
from celery.five import items, values
from celery.task.trace import build_tracer
from celery.utils.functional import noop
from celery.utils.log import get_logger
from celery.utils.text import truncate
from celery.utils.timer2 import default_timer, to_timestamp
from celery.utils.timeutils import humanize_seconds, timezone

from . import heartbeat, loops, pidbox
from .state import task_reserved, maybe_shutdown, revoked

CLOSE = bootsteps.CLOSE
logger = get_logger(__name__)
debug, info, warn, error, crit = (logger.debug, logger.info, logger.warning,
                                  logger.error, logger.critical)

CONNECTION_RETRY = """\
consumer: Connection to broker lost. \
Trying to re-establish the connection...\
"""

CONNECTION_RETRY_STEP = """\
Trying again {when}...\
"""

CONNECTION_ERROR = """\
consumer: Cannot connect to %s: %s.
%s
"""

CONNECTION_FAILOVER = """\
Will retry using next failover.\
"""

UNKNOWN_FORMAT = """\
Received and deleted unknown message. Wrong destination?!?

The full contents of the message body was: %s
"""

#: Error message for when an unregistered task is received.
UNKNOWN_TASK_ERROR = """\
Received unregistered task of type %s.
The message has been ignored and discarded.

Did you remember to import the module containing this task?
Or maybe you are using relative imports?
Please see http://bit.ly/gLye1c for more information.

The full contents of the message body was:
%s
"""

#: Error message for when an invalid task message is received.
INVALID_TASK_ERROR = """\
Received invalid task message: %s
The message has been ignored and discarded.

Please ensure your message conforms to the task
message protocol as described here: http://bit.ly/hYj41y

The full contents of the message body was:
%s
"""

MESSAGE_REPORT = """\
body: {0} {{content_type:{1} content_encoding:{2} delivery_info:{3}}}\
"""


def dump_body(m, body):
    return '{0} ({1}b)'.format(truncate(safe_repr(body), 1024),
                               len(m.body))


class Consumer(object):

    #: Intra-queue for tasks ready to be handled
    ready_queue = None

    #: Optional callback called the first time the worker
    #: is ready to receive tasks.
    init_callback = None

    #: The current worker pool instance.
    pool = None

    #: A timer used for high-priority internal tasks, such
    #: as sending heartbeats.
    timer = None

    restart_count = -1  # first start is the same as a restart

    class Namespace(bootsteps.Namespace):
        name = 'Consumer'
        default_steps = [
            'celery.worker.consumer:Connection',
            'celery.worker.consumer:Mingle',
            'celery.worker.consumer:Events',
            'celery.worker.consumer:Gossip',
            'celery.worker.consumer:Heart',
            'celery.worker.consumer:Control',
            'celery.worker.consumer:Tasks',
            'celery.worker.consumer:Evloop',
            'celery.worker.consumer:Agent',
        ]

        def shutdown(self, parent):
            self.restart(parent, 'Shutdown', 'shutdown')

    def __init__(self, ready_queue,
                 init_callback=noop, hostname=None,
                 pool=None, app=None,
                 timer=None, controller=None, hub=None, amqheartbeat=None,
                 worker_options=None, **kwargs):
        self.app = app_or_default(app)
        self.controller = controller
        self.ready_queue = ready_queue
        self.init_callback = init_callback
        self.hostname = hostname or socket.gethostname()
        self.pool = pool
        self.timer = timer or default_timer
        self.strategies = {}
        conninfo = self.app.connection()
        self.connection_errors = conninfo.connection_errors
        self.channel_errors = conninfo.channel_errors
        self._restart_state = restart_state(maxR=5, maxT=1)

        self._does_info = logger.isEnabledFor(logging.INFO)
        self._quick_put = self.ready_queue.put
        self.amqheartbeat_rate = self.app.conf.BROKER_HEARTBEAT_CHECKRATE

        if hub:
            self.amqheartbeat = amqheartbeat
            if self.amqheartbeat is None:
                self.amqheartbeat = self.app.conf.BROKER_HEARTBEAT
            self.hub = hub
            self.hub.on_init.append(self.on_poll_init)
        else:
            self.hub = None
            self.amqheartbeat = 0

        if not hasattr(self, 'loop'):
            self.loop = loops.asynloop if hub else loops.synloop

        if _detect_environment() == 'gevent':
            # there's a gevent bug that causes timeouts to not be reset,
            # so if the connection timeout is exceeded once, it can NEVER
            # connect again.
            self.app.conf.BROKER_CONNECTION_TIMEOUT = None

        self.steps = []
        self.namespace = self.Namespace(
            app=self.app, on_close=self.on_close,
        )
        self.namespace.apply(self, **dict(worker_options or {}, **kwargs))

    def start(self):
        ns, loop = self.namespace, self.loop
        while ns.state != CLOSE:
            self.restart_count += 1
            maybe_shutdown()
            try:
                ns.start(self)
            except self.connection_errors:
                maybe_shutdown()
                try:
                    self._restart_state.step()
                except RestartFreqExceeded as exc:
                    crit('Frequent restarts detected: %r', exc, exc_info=1)
                    sleep(1)
                if ns.state != CLOSE and self.connection:
                    warn(CONNECTION_RETRY, exc_info=True)
                    ns.restart(self)

    def shutdown(self):
        self.namespace.shutdown(self)

    def stop(self):
        self.namespace.stop(self)

    def on_ready(self):
        callback, self.init_callback = self.init_callback, None
        if callback:
            callback(self)

    def loop_args(self):
        return (self, self.connection, self.task_consumer,
                self.strategies, self.namespace, self.hub, self.qos,
                self.amqheartbeat, self.handle_unknown_message,
                self.handle_unknown_task, self.handle_invalid_task,
                self.app.clock, self.amqheartbeat_rate)

    def on_poll_init(self, hub):
        hub.update_readers(self.connection.eventmap)
        self.connection.transport.on_poll_init(hub.poller)

    def on_decode_error(self, message, exc):
        """Callback called if an error occurs while decoding
        a message received.

        Simply logs the error and acknowledges the message so it
        doesn't enter a loop.

        :param message: The message with errors.
        :param exc: The original exception instance.

        """
        crit("Can't decode message body: %r (type:%r encoding:%r raw:%r')",
             exc, message.content_type, message.content_encoding,
             dump_body(message, message.body))
        message.ack()

    def on_close(self):
        # Clear internal queues to get rid of old messages.
        # They can't be acked anyway, as a delivery tag is specific
        # to the current channel.
        self.ready_queue.clear()
        self.timer.clear()

    def connect(self):
        """Establish the broker connection.

        Will retry establishing the connection if the
        :setting:`BROKER_CONNECTION_RETRY` setting is enabled

        """
        conn = self.app.connection(heartbeat=self.amqheartbeat)

        # Callback called for each retry while the connection
        # can't be established.
        def _error_handler(exc, interval, next_step=CONNECTION_RETRY_STEP):
            if getattr(conn, 'alt', None) and interval == 0:
                next_step = CONNECTION_FAILOVER
            error(CONNECTION_ERROR, conn.as_uri(), exc,
                  next_step.format(when=humanize_seconds(interval, 'in', ' ')))

        # remember that the connection is lazy, it won't establish
        # until it's needed.
        if not self.app.conf.BROKER_CONNECTION_RETRY:
            # retry disabled, just call connect directly.
            conn.connect()
            return conn

        return conn.ensure_connection(
            _error_handler, self.app.conf.BROKER_CONNECTION_MAX_RETRIES,
            callback=maybe_shutdown,
        )

    def add_task_queue(self, queue, exchange=None, exchange_type=None,
                       routing_key=None, **options):
        cset = self.task_consumer
        queues = self.app.amqp.queues
        # Must use in' here, as __missing__ will automatically
        # create queues when CELERY_CREATE_MISSING_QUEUES is enabled.
        # (Issue #1079)
        if queue in queues:
            q = queues[queue]
        else:
            exchange = queue if exchange is None else exchange
            exchange_type = ('direct' if exchange_type is None
                             else exchange_type)
            q = queues.select_add(queue,
                                  exchange=exchange,
                                  exchange_type=exchange_type,
                                  routing_key=routing_key, **options)
        if not cset.consuming_from(queue):
            cset.add_queue(q)
            cset.consume()
            info('Started consuming from %r', queue)

    def cancel_task_queue(self, queue):
        self.app.amqp.queues.select_remove(queue)
        self.task_consumer.cancel_by_queue(queue)

    def on_task(self, task, task_reserved=task_reserved,
                to_system_tz=timezone.to_system):
        """Handle received task.

        If the task has an `eta` we enter it into the ETA schedule,
        otherwise we move it the ready queue for immediate processing.

        """
        if task.revoked():
            return

        if self._does_info:
            info('Got task from broker: %s', task)

        if self.event_dispatcher.enabled:
            self.event_dispatcher.send(
                'task-received',
                uuid=task.id, name=task.name,
                args=safe_repr(task.args), kwargs=safe_repr(task.kwargs),
                retries=task.request_dict.get('retries', 0),
                eta=task.eta and task.eta.isoformat(),
                expires=task.expires and task.expires.isoformat(),
            )

        if task.eta:
            try:
                if task.utc:
                    eta = to_timestamp(to_system_tz(task.eta))
                else:
                    eta = to_timestamp(task.eta, timezone.local)
            except OverflowError as exc:
                error("Couldn't convert eta %s to timestamp: %r. Task: %r",
                      task.eta, exc, task.info(safe=True), exc_info=True)
                task.acknowledge()
            else:
                self.qos.increment_eventually()
                self.timer.apply_at(
                    eta, self.apply_eta_task, (task, ), priority=6,
                )
        else:
            task_reserved(task)
            self._quick_put(task)

    def apply_eta_task(self, task):
        """Method called by the timer to apply a task with an
        ETA/countdown."""
        task_reserved(task)
        self._quick_put(task)
        self.qos.decrement_eventually()

    def _message_report(self, body, message):
        return MESSAGE_REPORT.format(dump_body(message, body),
                                     safe_repr(message.content_type),
                                     safe_repr(message.content_encoding),
                                     safe_repr(message.delivery_info))

    def handle_unknown_message(self, body, message):
        warn(UNKNOWN_FORMAT, self._message_report(body, message))
        message.reject_log_error(logger, self.connection_errors)

    def handle_unknown_task(self, body, message, exc):
        error(UNKNOWN_TASK_ERROR, exc, dump_body(message, body), exc_info=True)
        message.reject_log_error(logger, self.connection_errors)

    def handle_invalid_task(self, body, message, exc):
        error(INVALID_TASK_ERROR, exc, dump_body(message, body), exc_info=True)
        message.reject_log_error(logger, self.connection_errors)

    def update_strategies(self):
        loader = self.app.loader
        for name, task in items(self.app.tasks):
            self.strategies[name] = task.start_strategy(self.app, self)
            task.__trace__ = build_tracer(name, task, loader, self.hostname)


class Connection(bootsteps.StartStopStep):

    def __init__(self, c, **kwargs):
        c.connection = None

    def start(self, c):
        c.connection = c.connect()
        info('Connected to %s', c.connection.as_uri())

    def shutdown(self, c):
        # We must set self.connection to None here, so
        # that the green pidbox thread exits.
        connection, c.connection = c.connection, None
        if connection:
            ignore_errors(connection, connection.close)

    def info(self, c):
        info = c.connection.info()
        info.pop('password', None)  # don't send password.
        return {'broker': info}


class Events(bootsteps.StartStopStep):
    requires = (Connection, )

    def __init__(self, c, send_events=None, **kwargs):
        self.send_events = True
        self.groups = None if send_events else ['worker']
        c.event_dispatcher = None

    def start(self, c):
        # Flush events sent while connection was down.
        prev = c.event_dispatcher
        dis = c.event_dispatcher = c.app.events.Dispatcher(
            c.connection, hostname=c.hostname,
            enabled=self.send_events, groups=self.groups,
        )
        if prev:
            dis.copy_buffer(prev)
            dis.flush()

    def stop(self, c):
        if c.event_dispatcher:
            ignore_errors(c, c.event_dispatcher.close)
            c.event_dispatcher = None
    shutdown = stop


class Heart(bootsteps.StartStopStep):
    requires = (Events, )

    def __init__(self, c, enable_heartbeat=True, **kwargs):
        self.enabled = enable_heartbeat
        c.heart = None

    def start(self, c):
        c.heart = heartbeat.Heart(c.timer, c.event_dispatcher)
        c.heart.start()

    def stop(self, c):
        c.heart = c.heart and c.heart.stop()
    shutdown = stop

<<<<<<< HEAD
=======
        """
        crit("Can't decode message body: %r (type:%r encoding:%r raw:%r')",
             exc, message.content_type, message.content_encoding,
             dump_body(message, message.body), exc_info=1)
        message.ack()
>>>>>>> 23f4ed62

class Control(bootsteps.StartStopStep):
    requires = (Events, )

    def __init__(self, c, **kwargs):
        self.is_green = c.pool is not None and c.pool.is_green
        self.box = (pidbox.gPidbox if self.is_green else pidbox.Pidbox)(c)
        self.start = self.box.start
        self.stop = self.box.stop
        self.shutdown = self.box.shutdown


class Tasks(bootsteps.StartStopStep):
    requires = (Control, )

    def __init__(self, c, initial_prefetch_count=2, **kwargs):
        c.task_consumer = c.qos = None
        self.initial_prefetch_count = initial_prefetch_count

    def start(self, c):
        c.update_strategies()
        c.task_consumer = c.app.amqp.TaskConsumer(
            c.connection, on_decode_error=c.on_decode_error,
        )
        c.qos = QoS(c.task_consumer.qos, self.initial_prefetch_count)
        c.qos.update()  # set initial prefetch count

    def stop(self, c):
        if c.task_consumer:
            debug('Cancelling task consumer...')
            ignore_errors(c, c.task_consumer.cancel)

    def shutdown(self, c):
        if c.task_consumer:
            self.stop(c)
            debug('Closing consumer channel...')
            ignore_errors(c, c.task_consumer.close)
            c.task_consumer = None

    def info(self, c):
        return {'prefetch_count': c.qos.value}


class Agent(bootsteps.StartStopStep):
    conditional = True
    requires = (Connection, )

    def __init__(self, c, **kwargs):
        self.agent_cls = self.enabled = c.app.conf.CELERYD_AGENT

    def create(self, c):
        agent = c.agent = self.instantiate(self.agent_cls, c.connection)
        return agent


class Mingle(bootsteps.StartStopStep):
    label = 'Mingle'
    requires = (Connection, )

    def __init__(self, c, enable_mingle=True, **kwargs):
        self.enabled = enable_mingle

    def start(self, c):
        info('mingle: searching for neighbors')
        I = c.app.control.inspect(timeout=1.0, connection=c.connection)
        replies = I.hello()
        if replies:
            for reply in values(replies):
                c.app.clock.adjust(reply['clock'])
                revoked.update(reply['revoked'])
            info('mingle: synced with %s', ', '.join(replies))
        else:
            info('mingle: no one here')


class Gossip(bootsteps.ConsumerStep):
    label = 'Gossip'
    requires = (Events, )
    _cons_stamp_fields = itemgetter(
        'clock', 'hostname', 'pid', 'topic', 'action',
    )

    def __init__(self, c, enable_gossip=True, interval=5.0, **kwargs):
        self.enabled = enable_gossip
        self.app = c.app
        c.gossip = self
        self.Receiver = c.app.events.Receiver
        self.hostname = c.hostname

        self.timer = c.timer
        self.state = c.app.events.State()
        self.interval = interval
        self._tref = None
        self.consensus_requests = defaultdict(list)
        self.consensus_replies = {}
        self.update_state = self.state.worker_event
        self.event_handlers = {
            'worker.elect': self.on_elect,
            'worker.elect.ack': self.on_elect_ack,
        }
        self.clock = c.app.clock

        self.election_handlers = {
            'task': self.call_task
        }

    def election(self, id, topic, action=None):
        self.consensus_replies[id] = []
        self.dispatcher.send('worker-elect', id=id, topic=topic, action=action)

    def call_task(self, task):
        try:
            X = subtask(task)
            X.apply_async()
        except Exception as exc:
            error('Could not call task: %r', exc, exc_info=1)

    def on_elect(self, event):
        id = event['id']
        self.dispatcher.send('worker-elect-ack', id=id)
        clock, hostname, pid, topic, action = self._cons_stamp_fields(event)
        heappush(
            self.consensus_requests[id],
            (clock, '%s.%s' % (hostname, pid), topic, action),
        )

    def start(self, c):
        super(Gossip, self).start(c)
        self.dispatcher = c.event_dispatcher

    def on_elect_ack(self, event):
        id = event['id']
        try:
            replies = self.consensus_replies[id]
        except KeyError:
            return
        alive_workers = self.state.alive_workers()
        replies.append(event['hostname'])

        if len(replies) >= len(alive_workers):
            _, leader, topic, action = self.lock.sort_heap(
                self.consensus_requests[id],
            )
            if leader == self.hostname:
                info('I won the election %r', id)
                try:
                    handler = self.election_handlers[topic]
                except KeyError:
                    error('Unknown election topic %r', topic, exc_info=1)
                else:
                    handler(action)
            else:
                info('node %s elected for %r', leader, id)
            self.consensus_requests.pop(id, None)
            self.consensus_replies.pop(id, None)

    def on_node_join(self, worker):
        info('%s joined the party', worker.hostname)

    def on_node_leave(self, worker):
        info('%s left', worker.hostname)

    def on_node_lost(self, worker):
        warn('%s went missing!', worker.hostname)

    def register_timer(self):
        if self._tref is not None:
            self._tref.cancel()
        self.timer.apply_interval(self.interval * 1000.0, self.periodic)

    def periodic(self):
        for worker in values(self.state.workers):
            if not worker.alive:
                try:
                    self.on_node_lost(worker)
                finally:
                    self.state.workers.pop(worker.hostname, None)

    def get_consumers(self, channel):
        self.register_timer()
        ev = self.Receiver(channel, routing_key='worker.#')
        return [kombu.Consumer(
            channel,
            queues=[ev.queue],
            on_message=partial(self.on_message, ev.event_from_message),
            no_ack=True
        )]

    def on_message(self, prepare, message):
        _type = message.delivery_info['routing_key']
        try:
            handler = self.event_handlers[_type]
        except KeyError:
            pass
        else:
            return handler(message.payload)

        hostname = (message.headers.get('hostname') or
                    message.payload['hostname'])
        if hostname != self.hostname:
            type, event = prepare(message.payload)
            group, _, subject = type.partition('-')
            worker, created = self.update_state(subject, event)
            if subject == 'offline':
                try:
                    self.on_node_leave(worker)
                finally:
                    self.state.workers.pop(worker.hostname, None)
            elif created or subject == 'online':
                self.on_node_join(worker)
        else:
            self.clock.forward()


class Evloop(bootsteps.StartStopStep):
    label = 'event loop'
    last = True

    def start(self, c):
        c.loop(*c.loop_args())<|MERGE_RESOLUTION|>--- conflicted
+++ resolved
@@ -239,7 +239,7 @@
         """
         crit("Can't decode message body: %r (type:%r encoding:%r raw:%r')",
              exc, message.content_type, message.content_encoding,
-             dump_body(message, message.body))
+             dump_body(message, message.body), exc_info=1)
         message.ack()
 
     def on_close(self):
@@ -442,14 +442,6 @@
         c.heart = c.heart and c.heart.stop()
     shutdown = stop
 
-<<<<<<< HEAD
-=======
-        """
-        crit("Can't decode message body: %r (type:%r encoding:%r raw:%r')",
-             exc, message.content_type, message.content_encoding,
-             dump_body(message, message.body), exc_info=1)
-        message.ack()
->>>>>>> 23f4ed62
 
 class Control(bootsteps.StartStopStep):
     requires = (Events, )
