--- conflicted
+++ resolved
@@ -88,7 +88,6 @@
     exchange = "celerygraph"
     routing_key = "stats"
     exchange_type = "direct"
-<<<<<<< HEAD
     no_ack = True
 
 
@@ -102,9 +101,4 @@
     exchange = "celeryevent"
     routing_key = "event"
     exchange_type = "direct"
-    no_ack = True
-
-
-=======
-    no_ack=True
->>>>>>> 19a2a5a5
+    no_ack = True