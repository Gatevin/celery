--- conflicted
+++ resolved
@@ -94,14 +94,6 @@
     "CELERY": {
         "ACKS_LATE": Option(False, type="bool"),
         "ALWAYS_EAGER": Option(False, type="bool"),
-<<<<<<< HEAD
-=======
-        "AMQP_TASK_RESULT_EXPIRES": Option(type="int",
-                deprecate_by="2.5", remove_by="3.0",
-                alt="CELERY_TASK_RESULT_EXPIRES"),
-        "AMQP_TASK_RESULT_CONNECTION_MAX": Option(1, type="int",
-            remove_by="2.5", alt="BROKER_POOL_LIMIT"),
->>>>>>> 6bde4b9e
         "ANNOTATIONS": Option(type="any"),
         "BROADCAST_QUEUE": Option("celeryctl"),
         "BROADCAST_EXCHANGE": Option("celeryctl"),
