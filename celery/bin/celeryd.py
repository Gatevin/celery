#!/usr/bin/env python
"""celeryd

.. program:: celeryd

.. cmdoption:: -c, --concurrency

    Number of child processes processing the queue.

.. cmdoption:: -f, --logfile

    Path to log file. If no logfile is specified, ``stderr`` is used.

.. cmdoption:: -l, --loglevel

    Logging level, choose between ``DEBUG``, ``INFO``, ``WARNING``,
    ``ERROR``, ``CRITICAL``, or ``FATAL``.

.. cmdoption:: -p, --pidfile

    Path to pidfile.

.. cmdoption:: -s, --statistics

    Turn on reporting of statistics (remember to flush the statistics message
    queue from time to time).

.. cmdoption:: -w, --wakeup-after

    If the queue is empty, this is the time *in seconds* the
    daemon sleeps until it wakes up to check if there's any
    new messages on the queue.

.. cmdoption:: -d, --detach, --daemon

    Run in the background as a daemon.

.. cmdoption:: --discard

    Discard all waiting tasks before the daemon is started.
    **WARNING**: This is unrecoverable, and the tasks will be
    deleted from the messaging server.
    
.. cmdoption:: -u, --uid

    User-id to run ``celeryd`` as when in daemon mode.

.. cmdoption:: -g, --gid
       
    Group-id to run ``celeryd`` as when in daemon mode.

.. cmdoption:: --umask
    
    umask of the process when in daemon mode.

.. cmdoption:: --workdir

    Directory to change to when in daemon mode.

.. cmdoption:: --chroot

    Change root directory to this path when in daemon mode.

"""
import os
import sys
sys.path.append(os.getcwd())
django_project_dir = os.environ.get("DJANGO_PROJECT_DIR")
if django_project_dir:
    sys.path.append(django_project_dir)

from django.conf import settings
from celery.log import emergency_error
from celery.conf import LOG_LEVELS, DAEMON_LOG_FILE, DAEMON_LOG_LEVEL
from celery.conf import DAEMON_CONCURRENCY, DAEMON_PID_FILE
from celery.conf import QUEUE_WAKEUP_AFTER
from celery import discovery
from celery.task import discard_all
from celery.worker import WorkController
import traceback
import optparse
import atexit
from daemon import DaemonContext
from daemon.pidlockfile import PIDLockFile
<<<<<<< HEAD

USE_STATISTICS = getattr(settings, "CELERY_STATISTICS", False)
settings.CELERY_STATISTICS = USE_STATISTICS

=======
import errno
>>>>>>> 2d7da151

def acquire_pidlock(pidfile):
    """Get the :class:`daemon.pidlockfile.PIDLockFile` handler for
    ``pidfile``.

    If the ``pidfile`` already exists, but the process is not running the
    ``pidfile`` will be removed, a ``"stale pidfile"`` message is emitted
    and execution continues as normally. However, if the process is still
    running the program will exit complaning that the program is already
    running in the background somewhere.

    """
    pidlock = PIDLockFile(pidfile)
    if not pidlock.is_locked():
        return pidlock
    pid = pidlock.read_pid()
    try:
        os.kill(pid, 0)
    except os.error, exc:
        if exc.errno == errno.ESRCH:
            sys.stderr.write("Stale pidfile exists. Removing it.\n")
            pidlock.release() 
            return
    else:
        raise SystemExit(
                "ERROR: Pidfile (%s) already exists.\n"
                "Seems celeryd is already running? (PID: %d)" % (
                    pidfile, pid))
    return pidlock        


def run_worker(concurrency=DAEMON_CONCURRENCY, daemon=False,
        loglevel=DAEMON_LOG_LEVEL, logfile=DAEMON_LOG_FILE, discard=False,
        pidfile=DAEMON_PID_FILE, queue_wakeup_after=QUEUE_WAKEUP_AFTER,
        umask=0, uid=None, gid=None, working_directory=None, chroot=None,
        statistics=None, **kwargs):
    """Run the celery daemon."""

    print(">>> Launching celery, please hold on to something...")

    if statistics:
        settings.CELERY_STATISTICS = statistics

    if settings.DATABASE_ENGINE == "sqlite3" and concurrency > 1:
        import warnings
        warnings.warn("The sqlite3 database engine doesn't support "
                "concurrency. We'll be using a single process only.",
                UserWarning)
        concurrency = 1
    
    if not isinstance(loglevel, int):
        loglevel = LOG_LEVELS[loglevel.upper()]

    if discard:
        discarded_count = discard_all()
        what = "message"
        if discarded_count > 1:
            what = "messages"
        sys.stderr.write("* Discard: Erased %d %s from the queue.\n" % (
            discarded_count, what))
    print("* Reporting of statistics is %s..." % (
        settings.CELERY_STATISTICS and "ON" or "OFF"))
    context = None
    if daemon:
        # Since without stderr any errors will be silently suppressed,
        # we need to know that we have access to the logfile
        pidlock = acquire_pidlock(pidfile)
        if not umask:
            umask = 0
        if logfile:
            open(logfile, "a").close()
        uid = uid and int(uid) or os.geteuid()
        gid = gid and int(gid) or os.getegid()
        working_directory = working_directory or os.getcwd()
        sys.stderr.write("* Launching celeryd in the background...\n")
        context = DaemonContext(chroot_directory=chroot,
                                working_directory=working_directory,
                                umask=umask,
                                pidfile=pidlock,
                                uid=uid,
                                gid=gid)
        context.open()
    else:
        logfile = None # log to stderr when not running as daemon.

    discovery.autodiscover()
    celeryd = WorkController(concurrency=concurrency,
                               loglevel=loglevel,
                               logfile=logfile,
                               queue_wakeup_after=queue_wakeup_after,
                               is_detached=daemon)
    try:
        celeryd.run()
    except Exception, e:
        emergency_error(logfile, "celeryd raised exception %s: %s\n%s" % (
                            e.__class__, e, traceback.format_exc()))
    except:
<<<<<<< HEAD
        if context:
=======
        if daemon:
>>>>>>> 2d7da151
            context.close()
        raise


OPTION_LIST = (
    optparse.make_option('-c', '--concurrency', default=DAEMON_CONCURRENCY,
            action="store", dest="concurrency", type="int",
            help="Number of child processes processing the queue."),
    optparse.make_option('--discard', default=False,
            action="store_true", dest="discard",
            help="Discard all waiting tasks before the daemon is started. "
                 "WARNING: This is unrecoverable, and the tasks will be "
                 "deleted from the messaging server."),
    optparse.make_option('-f', '--logfile', default=DAEMON_LOG_FILE,
            action="store", dest="logfile",
            help="Path to log file."),
    optparse.make_option('-l', '--loglevel', default=DAEMON_LOG_LEVEL,
            action="store", dest="loglevel",
            help="Choose between DEBUG/INFO/WARNING/ERROR/CRITICAL/FATAL."),
    optparse.make_option('-p', '--pidfile', default=DAEMON_PID_FILE,
            action="store", dest="pidfile",
            help="Path to pidfile."),
    optparse.make_option('-s', '--statistics', default=USE_STATISTICS,
            action="store_true", dest="statistics",
            help="Turn on reporting of statistics (remember to flush the "
                 "statistics message queue from time to time)."),
    optparse.make_option('-w', '--wakeup-after', default=QUEUE_WAKEUP_AFTER,
            action="store", type="float", dest="queue_wakeup_after",
            help="If the queue is empty, this is the time *in seconds* the "
                 "daemon sleeps until it wakes up to check if there's any "
                 "new messages on the queue."),
    optparse.make_option('-d', '--detach', '--daemon', default=False,
            action="store_true", dest="daemon",
            help="Run in the background as a daemon."),
    optparse.make_option('-u', '--uid', default=None,
            action="store", dest="uid",
            help="User-id to run celeryd as when in daemon mode."),
    optparse.make_option('-g', '--gid', default=None,
            action="store", dest="gid",
            help="Group-id to run celeryd as when in daemon mode."),
    optparse.make_option('--umask', default=0,
            action="store", type="int", dest="umask",
            help="umask of the process when in daemon mode."),
    optparse.make_option('--workdir', default=None,
            action="store", dest="working_directory",
            help="Directory to change to when in daemon mode."),
    optparse.make_option('--chroot', default=None,
            action="store", dest="chroot",
            help="Change root directory to this path when in daemon mode."),
    )


def parse_options(arguments):
    """Parse the available options to ``celeryd``."""
    parser = optparse.OptionParser(option_list=OPTION_LIST)
    options, values = parser.parse_args(arguments)
    return options


if __name__ == "__main__":
    options = parse_options(sys.argv[1:])
    run_worker(**options)<|MERGE_RESOLUTION|>--- conflicted
+++ resolved
@@ -82,14 +82,11 @@
 import atexit
 from daemon import DaemonContext
 from daemon.pidlockfile import PIDLockFile
-<<<<<<< HEAD
+import errno
 
 USE_STATISTICS = getattr(settings, "CELERY_STATISTICS", False)
 settings.CELERY_STATISTICS = USE_STATISTICS
 
-=======
-import errno
->>>>>>> 2d7da151
 
 def acquire_pidlock(pidfile):
     """Get the :class:`daemon.pidlockfile.PIDLockFile` handler for
@@ -187,11 +184,7 @@
         emergency_error(logfile, "celeryd raised exception %s: %s\n%s" % (
                             e.__class__, e, traceback.format_exc()))
     except:
-<<<<<<< HEAD
-        if context:
-=======
         if daemon:
->>>>>>> 2d7da151
             context.close()
         raise
 
