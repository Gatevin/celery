# -*- coding: utf-8 -*-
"""

The :program:`celery` umbrella command.

.. program:: celery

"""
from __future__ import absolute_import, unicode_literals

import anyjson
import os
import sys

from importlib import import_module

from celery.five import string_t, values
from celery.platforms import EX_OK, EX_FAILURE, EX_UNAVAILABLE, EX_USAGE
from celery.utils import term
from celery.utils import text
from celery.utils.timeutils import maybe_iso8601

# Cannot use relative imports here due to a Windows issue (#1111).
from celery.bin.base import Command, Error, Option, Extensions

# Import commands from other modules
from celery.bin.amqp import amqp
from celery.bin.beat import beat
from celery.bin.events import events
from celery.bin.graph import graph
from celery.bin.worker import worker

HELP = """
---- -- - - ---- Commands- -------------- --- ------------

{commands}
---- -- - - --------- -- - -------------- --- ------------

Type '{prog_name} <command> --help' for help using a specific command.
"""

MIGRATE_PROGRESS_FMT = """\
Migrating task {state.count}/{state.strtotal}: \
{body[task]}[{body[id]}]\
"""

DEBUG = os.environ.get('C_DEBUG', False)

command_classes = [
    ('Main', ['worker', 'events', 'beat', 'shell', 'multi', 'amqp'], 'green'),
    ('Remote Control', ['status', 'inspect', 'control'], 'blue'),
    ('Utils', ['purge', 'list', 'migrate', 'call', 'result', 'report'], None),
]
<<<<<<< HEAD
if DEBUG:
    command_classes.append(
        ('Debug', ['graph'], 'red'),
=======


@memoize()
def _get_extension_classes():
    extensions = []
    command_classes.append(('Extensions', extensions, 'magenta'))
    return extensions


def ensure_broadcast_supported(app):
    if app.connection().transport.driver_type == 'sql':
        raise Error('SQL broker transports does not support broadcast')


class Error(Exception):

    def __init__(self, reason, status=EX_FAILURE):
        self.reason = reason
        self.status = status
        super(Error, self).__init__(reason, status)

    def __str__(self):
        return self.reason


def command(fun, name=None, sortpri=0):
    commands[name or fun.__name__] = fun
    fun.sortpri = sortpri
    return fun


def load_extension_commands(namespace='celery.commands'):
    try:
        from pkg_resources import iter_entry_points
    except ImportError:
        return

    for ep in iter_entry_points(namespace):
        sym = ':'.join([ep.module_name, ep.attrs[0]])
        try:
            cls = symbol_by_name(sym)
        except (ImportError, SyntaxError), exc:
            warnings.warn('Cannot load extension %r: %r' % (sym, exc))
        else:
            heapq.heappush(_get_extension_classes(), ep.name)
            command(cls, name=ep.name)


class Command(BaseCommand):
    help = ''
    args = ''
    prog_name = 'celery'
    show_body = True
    show_reply = True

    option_list = (
        Option('--quiet', '-q', action='store_true'),
        Option('--no-color', '-C', action='store_true', default=None),
>>>>>>> 23f4ed62
    )


def determine_exit_status(ret):
    if isinstance(ret, int):
        return ret
    return EX_OK if ret else EX_FAILURE


def ensure_broadcast_supported(app):
    if app.connection().transport.driver_type == 'sql':
        raise Error('SQL broker transports does not support broadcast')


def main(argv=None):
    # Fix for setuptools generated scripts, so that it will
    # work with multiprocessing fork emulation.
    # (see multiprocessing.forking.get_preparation_data())
    try:
        if __name__ != '__main__':  # pragma: no cover
            sys.modules['__main__'] = sys.modules[__name__]
        cmd = CeleryCommand()
        cmd.maybe_patch_concurrency()
        from billiard import freeze_support
        freeze_support()
        cmd.execute_from_commandline(argv)
    except KeyboardInterrupt:
        pass


class multi(Command):
    """Start multiple worker instances."""
    respects_app_option = False

    def get_options(self):
        return ()

    def run_from_argv(self, prog_name, argv, command=None):
        from celery.bin.multi import MultiTool
        argv.append("--cmd=%s worker --detach" % prog_name)
        return MultiTool().execute_from_commandline(
            [command] + argv, prog_name,
        )


class list_(Command):
    """Get info from broker.

    Examples::

        celery list bindings

    NOTE: For RabbitMQ the management plugin is required.
    """
    args = '[bindings]'

    def list_bindings(self, management):
        try:
            bindings = management.get_bindings()
        except NotImplementedError:
            raise Error('Your transport cannot list bindings.')

        fmt = lambda q, e, r: self.out('{0:<28} {1:<28} {2}'.format(q, e, r))
        fmt('Queue', 'Exchange', 'Routing Key')
        fmt('-' * 16, '-' * 16, '-' * 16)
        for b in bindings:
            fmt(b['destination'], b['source'], b['routing_key'])

    def run(self, what=None, *_, **kw):
        topics = {'bindings': self.list_bindings}
        available = ', '.join(topics)
        if not what:
            raise Error('You must specify one of {0}'.format(available))
        if what not in topics:
            raise Error('unknown topic {0!r} (choose one of: {1})'.format(
                what, available))
        with self.app.connection() as conn:
            self.app.amqp.TaskConsumer(conn).declare()
            topics[what](conn.manager)


class call(Command):
    """Call a task by name.

    Examples::

        celery call tasks.add --args='[2, 2]'
        celery call tasks.add --args='[2, 2]' --countdown=10
    """
    args = '<task_name>'
    option_list = Command.option_list + (
        Option('--args', '-a', help='positional arguments (json).'),
        Option('--kwargs', '-k', help='keyword arguments (json).'),
        Option('--eta', help='scheduled time (ISO-8601).'),
        Option('--countdown', type='float',
               help='eta in seconds from now (float/int).'),
        Option('--expires', help='expiry time (ISO-8601/float/int).'),
        Option('--serializer', default='json', help='defaults to json.'),
        Option('--queue', help='custom queue name.'),
        Option('--exchange', help='custom exchange name.'),
        Option('--routing-key', help='custom routing key.'),
    )

    def run(self, name, *_, **kw):
        # Positional args.
        args = kw.get('args') or ()
        if isinstance(args, string_t):
            args = anyjson.loads(args)

        # Keyword args.
        kwargs = kw.get('kwargs') or {}
        if isinstance(kwargs, string_t):
            kwargs = anyjson.loads(kwargs)

        # Expires can be int/float.
        expires = kw.get('expires') or None
        try:
            expires = float(expires)
        except (TypeError, ValueError):
            # or a string describing an ISO 8601 datetime.
            try:
                expires = maybe_iso8601(expires)
            except (TypeError, ValueError):
                raise

        res = self.app.send_task(name, args=args, kwargs=kwargs,
                                 countdown=kw.get('countdown'),
                                 serializer=kw.get('serializer'),
                                 queue=kw.get('queue'),
                                 exchange=kw.get('exchange'),
                                 routing_key=kw.get('routing_key'),
                                 eta=maybe_iso8601(kw.get('eta')),
                                 expires=expires)
        self.out(res.id)


class purge(Command):
    """Erase all messages from all known task queues.

    WARNING: There is no undo operation for this command.

    """
    fmt_purged = 'Purged {mnum} {messages} from {qnum} known task {queues}.'
    fmt_empty = 'No messages purged from {qnum} {queues}'

    def run(self, *args, **kwargs):
        queues = len(self.app.amqp.queues)
        messages = self.app.control.purge()
        fmt = self.fmt_purged if messages else self.fmt_empty
        self.out(fmt.format(
            mnum=messages, qnum=queues,
            messages=text.pluralize(messages, 'message'),
            queues=text.pluralize(queues, 'queue')))


class result(Command):
    """Gives the return value for a given task id.

    Examples::

        celery result 8f511516-e2f5-4da4-9d2f-0fb83a86e500
        celery result 8f511516-e2f5-4da4-9d2f-0fb83a86e500 -t tasks.add
        celery result 8f511516-e2f5-4da4-9d2f-0fb83a86e500 --traceback

    """
    args = '<task_id>'
    option_list = Command.option_list + (
        Option('--task', '-t', help='name of task (if custom backend)'),
        Option('--traceback', action='store_true',
               help='show traceback instead'),
    )

    def run(self, task_id, *args, **kwargs):
        result_cls = self.app.AsyncResult
        task = kwargs.get('task')
        traceback = kwargs.get('traceback', False)

        if task:
            result_cls = self.app.tasks[task].AsyncResult
        result = result_cls(task_id)
        if traceback:
            value = result.traceback
        else:
            value = result.get()
        self.out(self.pretty(value)[1])


class _RemoteControl(Command):
    name = None
    choices = None
    leaf = False
    option_list = Command.option_list + (
        Option('--timeout', '-t', type='float',
               help='Timeout in seconds (float) waiting for reply'),
        Option('--destination', '-d',
               help='Comma separated list of destination node names.'))

    def __init__(self, *args, **kwargs):
        self.show_body = kwargs.pop('show_body', True)
        self.show_reply = kwargs.pop('show_reply', True)
        super(_RemoteControl, self).__init__(*args, **kwargs)

    @classmethod
    def get_command_info(self, command,
                         indent=0, prefix='', color=None, help=False):
        if help:
            help = '|' + text.indent(self.choices[command][1], indent + 4)
        else:
            help = None
        try:
            # see if it uses args.
            meth = getattr(self, command)
            return text.join([
                '|' + text.indent('{0}{1} {2}'.format(
                    prefix, color(command), meth.__doc__), indent),
                help,
            ])

        except AttributeError:
            return text.join([
                '|' + text.indent(prefix + str(color(command)), indent), help,
            ])

    @classmethod
    def list_commands(self, indent=0, prefix='', color=None, help=False):
        color = color if color else lambda x: x
        prefix = prefix + ' ' if prefix else ''
        return '\n'.join(self.get_command_info(c, indent, prefix, color, help)
                         for c in sorted(self.choices))

    @property
    def epilog(self):
        return '\n'.join([
            '[Commands]',
            self.list_commands(indent=4, help=True)
        ])

    def usage(self, command):
        return '%prog {0} [options] {1} <command> [arg1 .. argN]'.format(
            command, self.args)

    def call(self, *args, **kwargs):
        raise NotImplementedError('get_obj')

    def run(self, *args, **kwargs):
        if not args:
            raise Error('Missing {0.name} method. See --help'.format(self))
        return self.do_call_method(args, **kwargs)

    def do_call_method(self, args, **kwargs):
        method = args[0]
        if method == 'help':
            raise Error("Did you mean '{0.name} --help'?".format(self))
        if method not in self.choices:
            raise Error('Unknown {0.name} method {1}'.format(self, method))

        ensure_broadcast_supported(self.app)

        ensure_broadcast_supported(self.app)

        destination = kwargs.get('destination')
        timeout = kwargs.get('timeout') or self.choices[method][0]
        if destination and isinstance(destination, string_t):
            destination = [dest.strip() for dest in destination.split(',')]

        try:
            handler = getattr(self, method)
        except AttributeError:
            handler = self.call

        replies = handler(method, *args[1:], timeout=timeout,
                          destination=destination,
                          callback=self.say_remote_command_reply)
        if not replies:
            raise Error('No nodes replied within time constraint.',
                        status=EX_UNAVAILABLE)
        return replies

    def say(self, direction, title, body=''):
        c = self.colored
        if direction == '<-' and self.quiet:
            return
        dirstr = not self.quiet and c.bold(c.white(direction), ' ') or ''
        self.out(c.reset(dirstr, title))
        if body and self.show_body:
            self.out(body)


class inspect(_RemoteControl):
    """Inspect the worker at runtime.

    Availability: RabbitMQ (amqp), Redis, and MongoDB transports.

    Examples::

        celery inspect active --timeout=5
        celery inspect scheduled -d worker1.example.com
        celery inspect revoked -d w1.e.com,w2.e.com

    """
    name = 'inspect'
    choices = {
        'active': (1.0, 'dump active tasks (being processed)'),
        'active_queues': (1.0, 'dump queues being consumed from'),
        'scheduled': (1.0, 'dump scheduled tasks (eta/countdown/retry)'),
        'reserved': (1.0, 'dump reserved tasks (waiting to be processed)'),
        'stats': (1.0, 'dump worker statistics'),
        'revoked': (1.0, 'dump of revoked task ids'),
        'registered': (1.0, 'dump of registered tasks'),
        'ping': (0.2, 'ping worker(s)'),
        'clock': (1.0, 'get value of logical clock'),
        'conf': (1.0, 'dump worker configuration'),
        'report': (1.0, 'get bugreport info')
    }

    def call(self, method, *args, **options):
        i = self.app.control.inspect(**options)
        return getattr(i, method)(*args)


class control(_RemoteControl):
    """Workers remote control.

    Availability: RabbitMQ (amqp), Redis, and MongoDB transports.

    Examples::

        celery control enable_events --timeout=5
        celery control -d worker1.example.com enable_events
        celery control -d w1.e.com,w2.e.com enable_events

        celery control -d w1.e.com add_consumer queue_name
        celery control -d w1.e.com cancel_consumer queue_name

        celery control -d w1.e.com add_consumer queue exchange direct rkey

    """
    name = 'control'
    choices = {
        'enable_events': (1.0, 'tell worker(s) to enable events'),
        'disable_events': (1.0, 'tell worker(s) to disable events'),
        'add_consumer': (1.0, 'tell worker(s) to start consuming a queue'),
        'cancel_consumer': (1.0, 'tell worker(s) to stop consuming a queue'),
        'rate_limit': (
            1.0, 'tell worker(s) to modify the rate limit for a task type'),
        'time_limit': (
            1.0, 'tell worker(s) to modify the time limit for a task type.'),
        'autoscale': (1.0, 'change autoscale settings'),
        'pool_grow': (1.0, 'start more pool processes'),
        'pool_shrink': (1.0, 'use less pool processes'),
    }

    def call(self, method, *args, **options):
        return getattr(self.app.control, method)(*args, retry=True, **options)

    def pool_grow(self, method, n=1, **kwargs):
        """[N=1]"""
        return self.call(method, n, **kwargs)

    def pool_shrink(self, method, n=1, **kwargs):
        """[N=1]"""
        return self.call(method, n, **kwargs)

    def autoscale(self, method, max=None, min=None, **kwargs):
        """[max] [min]"""
        return self.call(method, max, min, **kwargs)

    def rate_limit(self, method, task_name, rate_limit, **kwargs):
        """<task_name> <rate_limit> (e.g. 5/s | 5/m | 5/h)>"""
        return self.call(method, task_name, rate_limit, reply=True, **kwargs)

    def time_limit(self, method, task_name, soft, hard=None, **kwargs):
        """<task_name> <soft_secs> [hard_secs]"""
        return self.call(method, task_name, soft, hard, reply=True, **kwargs)

    def add_consumer(self, method, queue, exchange=None,
                     exchange_type='direct', routing_key=None, **kwargs):
        """<queue> [exchange [type [routing_key]]]"""
        return self.call(method, queue, exchange,
                         exchange_type, routing_key, reply=True, **kwargs)

    def cancel_consumer(self, method, queue, **kwargs):
        """<queue>"""
        return self.call(method, queue, reply=True, **kwargs)


class status(Command):
    """Show list of workers that are online."""
    option_list = inspect.option_list

    def run(self, *args, **kwargs):
        I = inspect(
            app=self.app,
            no_color=kwargs.get('no_color', False),
            stdout=self.stdout, stderr=self.stderr,
            show_reply=False, show_body=False, quiet=True,
        )
        replies = I.run('ping', **kwargs)
        if not replies:
            raise Error('No nodes replied within time constraint',
                        status=EX_UNAVAILABLE)
        nodecount = len(replies)
        if not kwargs.get('quiet', False):
            self.out('\n{0} {1} online.'.format(
                nodecount, text.pluralize(nodecount, 'node')))


class migrate(Command):
    """Migrate tasks from one broker to another.

    Examples::

        celery migrate redis://localhost amqp://guest@localhost//
        celery migrate django:// redis://localhost

    NOTE: This command is experimental, make sure you have
          a backup of the tasks before you continue.
    """
    args = '<source_url> <dest_url>'
    option_list = Command.option_list + (
        Option('--limit', '-n', type='int',
               help='Number of tasks to consume (int)'),
        Option('--timeout', '-t', type='float', default=1.0,
               help='Timeout in seconds (float) waiting for tasks'),
        Option('--ack-messages', '-a', action='store_true',
               help='Ack messages from source broker.'),
        Option('--tasks', '-T',
               help='List of task names to filter on.'),
        Option('--queues', '-Q',
               help='List of queues to migrate.'),
        Option('--forever', '-F', action='store_true',
               help='Continually migrate tasks until killed.'),
    )
    progress_fmt = MIGRATE_PROGRESS_FMT

    def on_migrate_task(self, state, body, message):
        self.out(self.progress_fmt.format(state=state, body=body))

    def run(self, *args, **kwargs):
        if len(args) != 2:
            # this never exits due to OptionParser.parse_options
            self.run_from_argv(self.prog_name, ['migrate', '--help'])
            raise SystemExit()
        from kombu import Connection
        from celery.contrib.migrate import migrate_tasks

        migrate_tasks(Connection(args[0]),
                      Connection(args[1]),
                      callback=self.on_migrate_task,
                      **kwargs)


class shell(Command):  # pragma: no cover
    """Start shell session with convenient access to celery symbols.

    The following symbols will be added to the main globals:

        - celery:  the current application.
        - chord, group, chain, chunks,
          xmap, xstarmap subtask, Task
        - all registered tasks.

    Example Session:

    .. code-block:: bash

        $ celery shell

        >>> celery
        <Celery default:0x1012d9fd0>
        >>> add
        <@task: tasks.add>
        >>> add.delay(2, 2)
        <AsyncResult: 537b48c7-d6d3-427a-a24a-d1b4414035be>
    """
    option_list = Command.option_list + (
        Option('--ipython', '-I',
               action='store_true', dest='force_ipython',
               help='force iPython.'),
        Option('--bpython', '-B',
               action='store_true', dest='force_bpython',
               help='force bpython.'),
        Option('--python', '-P',
               action='store_true', dest='force_python',
               help='force default Python shell.'),
        Option('--without-tasks', '-T', action='store_true',
               help="don't add tasks to locals."),
        Option('--eventlet', action='store_true',
               help='use eventlet.'),
        Option('--gevent', action='store_true', help='use gevent.'),
    )

    def run(self, force_ipython=False, force_bpython=False,
            force_python=False, without_tasks=False, eventlet=False,
            gevent=False, **kwargs):
        sys.path.insert(0, os.getcwd())
        if eventlet:
            import_module('celery.concurrency.eventlet')
        if gevent:
            import_module('celery.concurrency.gevent')
        import celery
        import celery.task.base
        self.app.loader.import_default_modules()
        self.locals = {'celery': self.app,
                       'Task': celery.Task,
                       'chord': celery.chord,
                       'group': celery.group,
                       'chain': celery.chain,
                       'chunks': celery.chunks,
                       'xmap': celery.xmap,
                       'xstarmap': celery.xstarmap,
                       'subtask': celery.subtask}

        if not without_tasks:
            self.locals.update(dict(
                (task.__name__, task) for task in values(self.app.tasks)
                if not task.name.startswith('celery.')),
            )

        if force_python:
            return self.invoke_fallback_shell()
        elif force_bpython:
            return self.invoke_bpython_shell()
        elif force_ipython:
            return self.invoke_ipython_shell()
        return self.invoke_default_shell()

    def invoke_default_shell(self):
        try:
            import IPython  # noqa
        except ImportError:
            try:
                import bpython  # noqa
            except ImportError:
                return self.invoke_fallback_shell()
            else:
                return self.invoke_bpython_shell()
        else:
            return self.invoke_ipython_shell()

    def invoke_fallback_shell(self):
        import code
        try:
            import readline
        except ImportError:
            pass
        else:
            import rlcompleter
            readline.set_completer(
                rlcompleter.Completer(self.locals).complete)
            readline.parse_and_bind('tab:complete')
        code.interact(local=self.locals)

    def invoke_ipython_shell(self):
        try:
            from IPython.frontend.terminal import embed
            embed.TerminalInteractiveShell(user_ns=self.locals).mainloop()
        except ImportError:  # ipython < 0.11
            from IPython.Shell import IPShell
            IPShell(argv=[], user_ns=self.locals).mainloop()

    def invoke_bpython_shell(self):
        import bpython
        bpython.embed(self.locals)


class help(Command):
    """Show help screen and exit."""

    def usage(self, command):
        return '%prog <command> [options] {0.args}'.format(self)

    def run(self, *args, **kwargs):
        self.parser.print_help()
        self.out(HELP.format(prog_name=self.prog_name,
                             commands=CeleryCommand.list_commands()))

        return EX_USAGE


class report(Command):
    """Shows information useful to include in bugreports."""

    def run(self, *args, **kwargs):
        self.out(self.app.bugreport())
        return EX_OK


class CeleryCommand(Command):
    namespace = 'celery'
    ext_fmt = '{self.namespace}.commands'
    commands = {
        'amqp': amqp,
        'beat': beat,
        'call': call,
        'control': control,
        'events': events,
        'graph': graph,
        'help': help,
        'inspect': inspect,
        'list': list_,
        'migrate': migrate,
        'multi': multi,
        'purge': purge,
        'report': report,
        'result': result,
        'shell': shell,
        'status': status,
        'worker': worker,

    }
    enable_config_from_cmdline = True
    prog_name = 'celery'

    @classmethod
    def register_command(cls, fun, name=None):
        cls.commands[name or fun.__name__] = fun
        return fun

    def execute(self, command, argv=None):
        try:
            cls = self.commands[command]
        except KeyError:
            cls, argv = self.commands['help'], ['help']
        cls = self.commands.get(command) or self.commands['help']
        try:
<<<<<<< HEAD
            return cls(app=self.app).run_from_argv(
                self.prog_name, argv[1:], command=argv[0],
            )
=======
            return cls(app=self.app).run_from_argv(self.prog_name, argv)
>>>>>>> 23f4ed62
        except (TypeError, Error):
            return self.execute('help', argv)

    def remove_options_at_beginning(self, argv, index=0):
        if argv:
            while index < len(argv):
                value = argv[index]
                if value.startswith('--'):
                    pass
                elif value.startswith('-'):
                    index += 1
                else:
                    return argv[index:]
                index += 1
        return []

    def handle_argv(self, prog_name, argv):
        self.prog_name = prog_name
        argv = self.remove_options_at_beginning(argv)
        _, argv = self.prepare_args(None, argv)
        try:
            command = argv[0]
        except IndexError:
            command, argv = 'help', ['help']
        return self.execute(command, argv)

    def execute_from_commandline(self, argv=None):
        argv = sys.argv if argv is None else argv
        if 'multi' in argv[1:3]:  # Issue 1008
            self.respects_app_option = False
        try:
            sys.exit(determine_exit_status(
                super(CeleryCommand, self).execute_from_commandline(argv)))
        except KeyboardInterrupt:
            sys.exit(EX_FAILURE)

    @classmethod
    def get_command_info(self, command, indent=0, color=None):
        colored = term.colored().names[color] if color else lambda x: x
        obj = self.commands[command]
        cmd = 'celery {0}'.format(colored(command))
        if obj.leaf:
            return '|' + text.indent(cmd, indent)
        return text.join([
            ' ',
            '|' + text.indent('{0} --help'.format(cmd), indent),
            obj.list_commands(indent, 'celery {0}'.format(command), colored),
        ])

    @classmethod
    def list_commands(self, indent=0):
        white = term.colored().white
        ret = []
        for cls, commands, color in command_classes:
            ret.extend([
                text.indent('+ {0}: '.format(white(cls)), indent),
                '\n'.join(self.get_command_info(command, indent + 4, color)
                          for command in commands),
                ''
            ])
        return '\n'.join(ret).strip()

    def with_pool_option(self, argv):
        if len(argv) > 1 and argv[1] == 'worker':
            # this command supports custom pools
            # that may have to be loaded as early as possible.
            return (['-P'], ['--pool'])

    def on_concurrency_setup(self):
        self.load_extension_commands()

    def load_extension_commands(self):
        names = Extensions(self.ext_fmt.format(self=self),
                           self.register_command).load()
        if names:
            command_classes.append(('Extensions', names, 'magenta'))


def command(*args, **kwargs):
    """Deprecated: Use classmethod :meth:`CeleryCommand.register_command`
    instead."""
    _register = CeleryCommand.register_command
    return _register(args[0]) if args else _register


if __name__ == '__main__':          # pragma: no cover
    main()<|MERGE_RESOLUTION|>--- conflicted
+++ resolved
@@ -51,70 +51,9 @@
     ('Remote Control', ['status', 'inspect', 'control'], 'blue'),
     ('Utils', ['purge', 'list', 'migrate', 'call', 'result', 'report'], None),
 ]
-<<<<<<< HEAD
 if DEBUG:
     command_classes.append(
         ('Debug', ['graph'], 'red'),
-=======
-
-
-@memoize()
-def _get_extension_classes():
-    extensions = []
-    command_classes.append(('Extensions', extensions, 'magenta'))
-    return extensions
-
-
-def ensure_broadcast_supported(app):
-    if app.connection().transport.driver_type == 'sql':
-        raise Error('SQL broker transports does not support broadcast')
-
-
-class Error(Exception):
-
-    def __init__(self, reason, status=EX_FAILURE):
-        self.reason = reason
-        self.status = status
-        super(Error, self).__init__(reason, status)
-
-    def __str__(self):
-        return self.reason
-
-
-def command(fun, name=None, sortpri=0):
-    commands[name or fun.__name__] = fun
-    fun.sortpri = sortpri
-    return fun
-
-
-def load_extension_commands(namespace='celery.commands'):
-    try:
-        from pkg_resources import iter_entry_points
-    except ImportError:
-        return
-
-    for ep in iter_entry_points(namespace):
-        sym = ':'.join([ep.module_name, ep.attrs[0]])
-        try:
-            cls = symbol_by_name(sym)
-        except (ImportError, SyntaxError), exc:
-            warnings.warn('Cannot load extension %r: %r' % (sym, exc))
-        else:
-            heapq.heappush(_get_extension_classes(), ep.name)
-            command(cls, name=ep.name)
-
-
-class Command(BaseCommand):
-    help = ''
-    args = ''
-    prog_name = 'celery'
-    show_body = True
-    show_reply = True
-
-    option_list = (
-        Option('--quiet', '-q', action='store_true'),
-        Option('--no-color', '-C', action='store_true', default=None),
->>>>>>> 23f4ed62
     )
 
 
@@ -741,13 +680,9 @@
             cls, argv = self.commands['help'], ['help']
         cls = self.commands.get(command) or self.commands['help']
         try:
-<<<<<<< HEAD
             return cls(app=self.app).run_from_argv(
                 self.prog_name, argv[1:], command=argv[0],
             )
-=======
-            return cls(app=self.app).run_from_argv(self.prog_name, argv)
->>>>>>> 23f4ed62
         except (TypeError, Error):
             return self.execute('help', argv)
 
