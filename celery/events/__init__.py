--- conflicted
+++ resolved
@@ -96,15 +96,12 @@
 
     """
     DISABLED_TRANSPORTS = set(['sql'])
-<<<<<<< HEAD
 
     # set of callbacks to be called when :meth:`enabled`.
     on_enabled = None
 
     # set of callbacks to be called when :meth:`disabled`.
     on_disabled = None
-=======
->>>>>>> 5b3eef50
 
     def __init__(self, connection=None, hostname=None, enabled=True,
                  channel=None, buffer_while_offline=True, app=None,
@@ -178,14 +175,9 @@
         """
 
         with self.mutex:
-<<<<<<< HEAD
             clock = None if blind else self.clock.forward()
             event = Event(type, hostname=self.hostname, utcoffset=utcoffset(),
                           pid=self.pid, clock=clock, **fields)
-=======
-            event = Event(type, hostname=self.hostname,
-                          clock=self.app.clock.forward(), **fields)
->>>>>>> 5b3eef50
             exchange = self.exchange
             producer.publish(
                 event,
@@ -218,13 +210,8 @@
             if groups and group_from(type) not in groups:
                 return
             try:
-<<<<<<< HEAD
                 self.publish(type, fields, self.producer, blind)
             except Exception as exc:
-=======
-                self.publish(type, fields, self.producer)
-            except Exception, exc:
->>>>>>> 5b3eef50
                 if not self.buffer_while_offline:
                     raise
                 self._outbound_buffer.append((type, fields, exc))
@@ -281,10 +268,7 @@
                            routing_key=self.routing_key,
                            auto_delete=True,
                            durable=False)
-<<<<<<< HEAD
         self.adjust_clock = self.app.clock.adjust
-=======
->>>>>>> 5b3eef50
 
     def process(self, type, event):
         """Process the received event by dispatching it to the appropriate
@@ -292,7 +276,6 @@
         handler = self.handlers.get(type) or self.handlers.get('*')
         handler and handler(event)
 
-<<<<<<< HEAD
     def get_consumers(self, Consumer, channel):
         return [Consumer(queues=[self.queue],
                          callbacks=[self._receive], no_ack=True)]
@@ -304,24 +287,6 @@
 
     def itercapture(self, limit=None, timeout=None, wakeup=True):
         return self.consume(limit=limit, timeout=timeout, wakeup=wakeup)
-=======
-    @contextmanager
-    def consumer(self, wakeup=True):
-        """Create event consumer."""
-        consumer = Consumer(self.connection,
-                            queues=[self.queue], no_ack=True)
-        consumer.register_callback(self._receive)
-        consumer.consume()
-        try:
-            if wakeup:
-                self.wakeup_workers(channel=consumer.channel)
-            yield consumer
-        finally:
-            try:
-                consumer.cancel()
-            except self.connection.connection_errors:
-                pass
->>>>>>> 5b3eef50
 
     def itercapture(self, limit=None, timeout=None, wakeup=True):
         with self.consumer(wakeup=wakeup) as consumer:
