--- conflicted
+++ resolved
@@ -205,12 +205,8 @@
                     state = SUCCESS
                 except Ignore as exc:
                     I, R = Info(IGNORED, exc), ExceptionInfo(internal=True)
-<<<<<<< HEAD
+                    state, retval = I.state, I.retval
                 except RetryTaskError as exc:
-=======
-                    state, retval = I.state, I.retval
-                except RetryTaskError, exc:
->>>>>>> 333045af
                     I = Info(RETRY, exc)
                     state, retval = I.state, I.retval
                     R = I.handle_error_state(task, eager=eager)
