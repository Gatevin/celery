--- conflicted
+++ resolved
@@ -198,14 +198,9 @@
             chan.close()
         assert conn.transport_cls == "memory"
 
-<<<<<<< HEAD
         ex = Exchange("foo_exchange")
         prod = self.app.amqp.TaskProducer(conn, exchange=ex)
         self.assertIn(ex, declared_entities[prod.connection])
-=======
-        pub = self.app.amqp.TaskPublisher(conn, exchange="foo_exchange")
-        self.assertNotIn("foo_exchange", amqp._exchanges_declared)
->>>>>>> 6bde4b9e
 
         dispatcher = Dispatcher()
         self.assertTrue(prod.send_task("footask", (), {},
