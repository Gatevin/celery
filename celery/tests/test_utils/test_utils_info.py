--- conflicted
+++ resolved
@@ -1,13 +1,8 @@
 from __future__ import absolute_import
 
 from celery import Celery
-<<<<<<< HEAD
 from celery.utils.text import indent
-from celery.tests.utils import unittest
-=======
-from celery.utils import textindent
 from celery.tests.utils import Case
->>>>>>> 6bde4b9e
 
 RANDTEXT = """\
 The quick brown
