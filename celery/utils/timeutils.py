--- conflicted
+++ resolved
@@ -19,18 +19,11 @@
 from dateutil import tz
 from dateutil.parser import parse as parse_iso8601
 
-<<<<<<< HEAD
 try:
     import pytz
 except ImportError:
     pytz = None  # noqa
 
-__all__ = ["maybe_timedelta", "timedelta_seconds", "delta_resolution",
-           "remaining", "rate", "weekday", "humanize_seconds",
-           "maybe_iso8601", "UnknownTimezone", "timezone"]
-
-=======
->>>>>>> 641e838d
 DAYNAMES = "sun", "mon", "tue", "wed", "thu", "fri", "sat"
 WEEKDAYS = dict((name, dow) for name, dow in zip(DAYNAMES, range(7)))
 
