<<<<<<< HEAD
"""Distributed Task Queue for Python"""
VERSION = (0, 3, 12)
=======
"""Distributed Task Queue for Django"""
VERSION = (0, 6, 0)
>>>>>>> 142eef30
__version__ = ".".join(map(str, VERSION))
__author__ = "Ask Solem"
__contact__ = "askh@opera.com"
__homepage__ = "http://github.com/ask/celery/"
__docformat__ = "restructuredtext"


def is_stable_release():
    return bool(not VERSION[1] % 2)


def version_with_meta():
    meta = "unstable"
    if is_stable_release():
        meta = "stable"
    return "%s (%s)" % (__version__, meta)<|MERGE_RESOLUTION|>--- conflicted
+++ resolved
@@ -1,10 +1,7 @@
-<<<<<<< HEAD
-"""Distributed Task Queue for Python"""
-VERSION = (0, 3, 12)
-=======
 """Distributed Task Queue for Django"""
+
 VERSION = (0, 6, 0)
->>>>>>> 142eef30
+
 __version__ = ".".join(map(str, VERSION))
 __author__ = "Ask Solem"
 __contact__ = "askh@opera.com"
