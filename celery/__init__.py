"""Distributed Task Queue"""
# :copyright: (c) 2009 - 2011 by Ask Solem.
# :license:   BSD, see LICENSE for more details.

from __future__ import absolute_import

import os
import sys

VERSION = (2, 4, 0, "a1")

__version__ = ".".join(map(str, VERSION[0:3])) + "".join(VERSION[3:])
__author__ = "Ask Solem"
__contact__ = "ask@celeryproject.org"
__homepage__ = "http://celeryproject.org"
__docformat__ = "restructuredtext"

if sys.version_info < (2, 5):
    raise Exception(
        "Python 2.4 is not supported by this version. "
        "Please use Celery versions 2.1.x or earlier.")


def Celery(*args, **kwargs):
    from .app import App
    return App(*args, **kwargs)

if not os.environ.get("CELERY_NO_EVAL", False):
<<<<<<< HEAD
    from .local import LocalProxy
=======
    from celery.local import Proxy
>>>>>>> e6b24050

    def _get_current_app():
        from .app import current_app
        return current_app()

    current_app = Proxy(_get_current_app)<|MERGE_RESOLUTION|>--- conflicted
+++ resolved
@@ -26,11 +26,7 @@
     return App(*args, **kwargs)
 
 if not os.environ.get("CELERY_NO_EVAL", False):
-<<<<<<< HEAD
-    from .local import LocalProxy
-=======
-    from celery.local import Proxy
->>>>>>> e6b24050
+    from .local import Proxy
 
     def _get_current_app():
         from .app import current_app
